--- conflicted
+++ resolved
@@ -9,32 +9,25 @@
 import subprocess
 from pathlib import Path
 from flask import Flask, request, jsonify, render_template, send_file
-<<<<<<< HEAD
 from generation.bosl_generator import BOSLGenerator
+from generation.hybrid_generator import HybridCADGenerator
 from generation.cube_generator import CubeGenerator
 from generation.maze_generator import MazeGenerator
 from conversation.conversation_manager import ConversationManager
-=======
-from generation.hybrid_generator import HybridCADGenerator
->>>>>>> 87e13039
 
 app = Flask(__name__)
 app.config['MAX_CONTENT_LENGTH'] = 16 * 1024 * 1024  # 16MB max file size
 
-<<<<<<< HEAD
 # Initialize generators
 generators = {
     'bosl': BOSLGenerator(),
     'cube': CubeGenerator(),
-    'maze': MazeGenerator()
+    'maze': MazeGenerator(),
+    'hybrid': HybridCADGenerator()
 }
 
 # Global conversational session storage (in production, use Redis or database)
 conversation_sessions = {}
-=======
-# Initialize Hybrid CAD generator
-generator = HybridCADGenerator()
->>>>>>> 87e13039
 
 @app.route('/')
 def index():
