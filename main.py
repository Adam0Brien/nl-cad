#!/usr/bin/env python3
"""
Multi-Generator CLI - Supports BOSL, Cube-only, Maze, Enhanced, and Two-Stage generators
"""
import click
from pathlib import Path
<<<<<<< HEAD
from generation.bosl_generator import BOSLGenerator
from generation.cube_generator import CubeGenerator
from generation.maze_generator import MazeGenerator
from generation.enhanced_generator import EnhancedGenerator
from generation.two_stage_generator import TwoStageGenerator
from conversation.conversation_manager import ConversationManager
=======
from generation.hybrid_generator import HybridCADGenerator
>>>>>>> 87e13039
from speech.speech_recognizer import speech_to_text_with_confirmation, quick_speech_to_text


@click.command()
@click.option('-d', '--description', 
              help='What you want to generate (e.g., "M8 x 25 bolt")')
@click.option('-o', '--output', 
              help='Output file path (optional - will show code in terminal if not specified)')
@click.option('-m', '--mode', 
              type=click.Choice(['bosl', 'cube', 'maze', 'enhanced', 'two-stage', 'conversation'], case_sensitive=False),
              default='bosl',
              help='Generator mode: bosl (default), cube (voxel-style), maze, enhanced (auto-detect), two-stage (design→code), or conversation (interactive)')
@click.option('--test', is_flag=True, 
              help='Run built-in test cases to see examples')
@click.option('--speech', is_flag=True,
              help='Use speech input instead of typing description')
@click.option('--quick-speech', is_flag=True,
              help='Quick speech input (no confirmation)')
def main(description, output, mode, test, speech, quick_speech):
    """Generate OpenSCAD code from natural language descriptions"""
    
    if test:
        run_tests()
        return
    
    # Handle speech input
    if speech or quick_speech:
        if description:
            click.echo("Warning: Both description and speech specified. Using speech input.")
        
        try:
            if quick_speech:
                click.echo("🎤 Quick Speech Mode - Speak your CAD request:")
                description = quick_speech_to_text(timeout=30.0)
            else:
                click.echo("🎤 Speech Mode - Speak your CAD request:")
                description = speech_to_text_with_confirmation()
            
            if not description:
                click.echo("❌ No speech input received. Exiting.")
                return
                
        except ImportError:
            click.echo("❌ Speech recognition not available. Please install requirements:")
            click.echo("pip install SpeechRecognition pyaudio")
            return
        except Exception as e:
            click.echo(f"❌ Speech recognition error: {e}")
            return
    
    if not description:
        click.echo("Error: Please provide a description with -d, use --speech, or use --test to see examples")
        return
    
<<<<<<< HEAD
    # Create appropriate generator based on mode
    if mode.lower() == 'cube':
        generator = CubeGenerator()
        click.echo(f"🧊 Using Cube-only generator for voxel-style creation")
    elif mode.lower() == 'maze':
        generator = MazeGenerator()
        click.echo(f"🌀 Using Maze generator")
    elif mode.lower() == 'enhanced':
        generator = EnhancedGenerator()
        click.echo(f"⚡ Using Enhanced generator (auto-detects object type)")
    elif mode.lower() == 'two-stage':
        generator = TwoStageGenerator()
        click.echo(f"🎭 Using Two-stage generator (design → code)")
    elif mode.lower() == 'conversation':
        click.echo(f"💬 Starting Conversational Design Mode")
        run_conversational_mode(description or "interactive design session")
        return
    else:  # bosl or default
        generator = BOSLGenerator()
        click.echo(f"🔧 Using BOSL generator for mechanical parts")
    
    # Generate code
=======
    # Create generator and generate code
    generator = HybridCADGenerator()
>>>>>>> 87e13039
    code = generator.generate(description)
    
    if output:
        # Save to file
        output_path = Path(output)
        output_path.parent.mkdir(parents=True, exist_ok=True)
        output_path.write_text(code)
        click.echo(f"Generated OpenSCAD code saved to: {output_path}")
    else:
        # Show in terminal
        click.echo("\nGenerated OpenSCAD Code:")
        click.echo("=" * 40)
        click.echo(code)
        click.echo("=" * 40)


def run_tests():
<<<<<<< HEAD
    """Run built-in test cases for all generators"""
    click.echo("Running test cases for all generators...\n")
    
    # BOSL Generator tests
    click.echo("🔧 BOSL Generator Tests:")
    click.echo("=" * 50)
    bosl_generator = BOSLGenerator()
    
    bosl_test_cases = [
=======
    """Run built-in test cases"""
    generator = HybridCADGenerator()
    
    test_cases = [
        # Catalog-based tests (should use fast path)
>>>>>>> 87e13039
        "M8 x 25 bolt",
        "M6 x 20 fine thread bolt", 
        "cuboid 20mm 30mm 40mm",
        "cuboid 25mm with fillet 5mm",
        "cyl length 40mm diameter 25mm",
        "M10 nut",
        
        # Hybrid tests (should trigger AI completion or creative generation)
        "storage box for screws",  # Should infer tray with reasonable dimensions
        "hexagonal container 50mm wide",  # Should trigger creative AI generation
        "small gear for robot project"  # Should infer reasonable gear parameters
    ]
    
    for test in bosl_test_cases:
        click.echo(f"Input: {test}")
        code = bosl_generator.generate(test)
        click.echo(f"Output:\n{code}")
        click.echo("-" * 30)
    
    # Enhanced Generator tests
    click.echo("\n⚡ Enhanced Generator Tests:")
    click.echo("=" * 50)
    enhanced_generator = EnhancedGenerator()
    
    enhanced_test_cases = [
        "storage box with lid",
        "decorative vase", 
        "phone stand",
        "desk organizer",
        "lamp shade"
    ]
    
    for test in enhanced_test_cases:
        click.echo(f"Input: {test}")
        code = enhanced_generator.generate(test)
        click.echo(f"Output:\n{code}")
        click.echo("-" * 30)
    
    # Cube Generator tests
    click.echo("\n🧊 Cube Generator Tests:")
    click.echo("=" * 50)
    cube_generator = CubeGenerator()
    
    cube_test_cases = [
        "simple house",
        "castle tower", 
        "tree",
        "robot figure",
        "car"
    ]
    
    for test in cube_test_cases:
        click.echo(f"Input: {test}")
        code = cube_generator.generate(test)
        click.echo(f"Output:\n{code}")
        click.echo("-" * 30)
    
    # Maze Generator tests
    click.echo("\n🌀 Maze Generator Tests:")
    click.echo("=" * 50)
    maze_generator = MazeGenerator()
    
    maze_test_cases = [
        "simple 5x5 maze",
        "complex 10x10 maze with dead ends",
        "circular maze", 
        "beginner maze with rooms",
        "advanced multi-level maze"
    ]
    
    for test in maze_test_cases:
        click.echo(f"Input: {test}")
        code = maze_generator.generate(test)
        click.echo(f"Output:\n{code}")
        click.echo("-" * 30)
    
    # Two-Stage Generator tests
    click.echo("\n🎭 Two-Stage Generator Tests:")
    click.echo("=" * 50)
    two_stage_generator = TwoStageGenerator()
    
    two_stage_test_cases = [
        "coffee mug with handle",
        "modern desk lamp",
        "storage box with compartments",
        "decorative flower vase",
        "phone charging stand"
    ]
    
    for test in two_stage_test_cases:
        click.echo(f"Input: {test}")
        code = two_stage_generator.generate(test)
        click.echo(f"Output:\n{code}")
        click.echo("-" * 30)


def run_conversational_mode(initial_description: str):
    """Run interactive conversational design mode"""
    click.echo("💬 Welcome to Conversational Design Mode!")
    click.echo("I'll ask questions to help design exactly what you need.")
    click.echo("Type 'quit' or 'exit' at any time to stop.")
    click.echo("Type 'reset' to start a fresh conversation.\n")
    
    conversation_manager = ConversationManager()
    
    # Start conversation
    if initial_description and initial_description != "interactive design session":
        initial_request = initial_description
    else:
        initial_request = click.prompt("What would you like to design?")
    
    try:
        # Start conversation
        response = conversation_manager.start_conversation(initial_request)
        
        while True:
            # Display assistant message
            click.echo(f"\n🤖 Assistant: {response['message']}")
            
            # Show progress
            if response.get('progress'):
                progress_bar = "█" * (response['progress'] // 5) + "░" * (20 - response['progress'] // 5)
                click.echo(f"Progress: [{progress_bar}] {response['progress']}%")
            
            # Show questions
            if response.get('questions'):
                click.echo("\nQuestions to help me understand better:")
                for i, question in enumerate(response['questions'], 1):
                    click.echo(f"  {i}. {question}")
            
            # Show current code if available
            if response.get('code'):
                click.echo(f"\n📄 Current Design Preview:")
                code_preview = response['code'][:200] + "..." if len(response['code']) > 200 else response['code']
                click.echo(code_preview)
            
            # Check if complete
            if response.get('stage') == 'complete':
                click.echo("\n✅ Design complete!")
                if click.confirm("Would you like to save the OpenSCAD code?"):
                    save_path = click.prompt("Save as", default="conversational_design.scad")
                    with open(save_path, 'w') as f:
                        f.write(response.get('code', ''))
                    click.echo(f"Saved to {save_path}")
                break
            
            # Get user input
            user_input = click.prompt("\n💭 Your response").strip()
            
            if user_input.lower() in ['quit', 'exit', 'stop']:
                click.echo("👋 Thanks for using Conversational Design!")
                break
            elif user_input.lower() == 'reset':
                click.echo("🔄 Starting fresh conversation...")
                new_request = click.prompt("What would you like to design?")
                response = conversation_manager.start_fresh_conversation(new_request)
                continue
            
            # Continue conversation
            response = conversation_manager.continue_conversation(user_input)
            
    except KeyboardInterrupt:
        click.echo("\n👋 Conversation ended. Thanks for using Conversational Design!")
    except Exception as e:
        click.echo(f"\n❌ Error in conversation: {e}")


if __name__ == '__main__':
    main()<|MERGE_RESOLUTION|>--- conflicted
+++ resolved
@@ -4,16 +4,13 @@
 """
 import click
 from pathlib import Path
-<<<<<<< HEAD
+from generation.hybrid_generator import HybridCADGenerator
 from generation.bosl_generator import BOSLGenerator
 from generation.cube_generator import CubeGenerator
 from generation.maze_generator import MazeGenerator
 from generation.enhanced_generator import EnhancedGenerator
 from generation.two_stage_generator import TwoStageGenerator
 from conversation.conversation_manager import ConversationManager
-=======
-from generation.hybrid_generator import HybridCADGenerator
->>>>>>> 87e13039
 from speech.speech_recognizer import speech_to_text_with_confirmation, quick_speech_to_text
 
 
@@ -68,7 +65,6 @@
         click.echo("Error: Please provide a description with -d, use --speech, or use --test to see examples")
         return
     
-<<<<<<< HEAD
     # Create appropriate generator based on mode
     if mode.lower() == 'cube':
         generator = CubeGenerator()
@@ -86,15 +82,14 @@
         click.echo(f"💬 Starting Conversational Design Mode")
         run_conversational_mode(description or "interactive design session")
         return
-    else:  # bosl or default
+    elif mode.lower() == 'bosl':
         generator = BOSLGenerator()
         click.echo(f"🔧 Using BOSL generator for mechanical parts")
+    else:  # bosl or default
+        generator = HybridCADGenerator()
+        click.echo(f"🔧 Using BOSL generator for mechanical parts")
     
     # Generate code
-=======
-    # Create generator and generate code
-    generator = HybridCADGenerator()
->>>>>>> 87e13039
     code = generator.generate(description)
     
     if output:
@@ -112,23 +107,11 @@
 
 
 def run_tests():
-<<<<<<< HEAD
-    """Run built-in test cases for all generators"""
-    click.echo("Running test cases for all generators...\n")
-    
-    # BOSL Generator tests
-    click.echo("🔧 BOSL Generator Tests:")
-    click.echo("=" * 50)
-    bosl_generator = BOSLGenerator()
-    
-    bosl_test_cases = [
-=======
     """Run built-in test cases"""
     generator = HybridCADGenerator()
     
     test_cases = [
         # Catalog-based tests (should use fast path)
->>>>>>> 87e13039
         "M8 x 25 bolt",
         "M6 x 20 fine thread bolt", 
         "cuboid 20mm 30mm 40mm",
@@ -142,12 +125,6 @@
         "small gear for robot project"  # Should infer reasonable gear parameters
     ]
     
-    for test in bosl_test_cases:
-        click.echo(f"Input: {test}")
-        code = bosl_generator.generate(test)
-        click.echo(f"Output:\n{code}")
-        click.echo("-" * 30)
-    
     # Enhanced Generator tests
     click.echo("\n⚡ Enhanced Generator Tests:")
     click.echo("=" * 50)
@@ -185,6 +162,7 @@
         code = cube_generator.generate(test)
         click.echo(f"Output:\n{code}")
         click.echo("-" * 30)
+    
     
     # Maze Generator tests
     click.echo("\n🌀 Maze Generator Tests:")
